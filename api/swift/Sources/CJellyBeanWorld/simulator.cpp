/**
 * Copyright 2019, The Jelly Bean World Authors. All Rights Reserved.
 *
 * Licensed under the Apache License, Version 2.0 (the "License"); you may not
 * use this file except in compliance with the License. You may obtain a copy of
 * the License at
 *
 *     http://www.apache.org/licenses/LICENSE-2.0
 *
 * Unless required by applicable law or agreed to in writing, software
 * distributed under the License is distributed on an "AS IS" BASIS, WITHOUT
 * WARRANTIES OR CONDITIONS OF ANY KIND, either express or implied. See the
 * License for the specific language governing permissions and limitations under
 * the License.
 */

#include <cstdio>
#include <iostream>
#include <memory>
#include <string>
#include <thread>

#include "include/simulator.h"

#include "gibbs_field.h"
#include "mpi.h"
#include "simulator.h"
#include "status.h"

using namespace core;
using namespace jbw;

void JBW_SetJBWStatusFromStatus(JBW_Status* jbw_s, status s) {
  switch (s) {
    case status::OK: jbw_s->code = JBW_OK;
    case status::OUT_OF_MEMORY: jbw_s->code = JBW_OUT_OF_MEMORY;
    case status::INVALID_AGENT_ID: jbw_s->code = JBW_INVALID_AGENT_ID;
    case status::PERMISSION_ERROR: jbw_s->code = JBW_VIOLATED_PERMISSIONS;
    case status::AGENT_ALREADY_ACTED: jbw_s->code = JBW_AGENT_ALREADY_ACTED;
    case status::AGENT_ALREADY_EXISTS: jbw_s->code = JBW_AGENT_ALREADY_EXISTS;
    case status::SERVER_PARSE_MESSAGE_ERROR: jbw_s->code = JBW_SERVER_PARSE_MESSAGE_ERROR;
    case status::CLIENT_PARSE_MESSAGE_ERROR: jbw_s->code = JBW_CLIENT_PARSE_MESSAGE_ERROR;
    case status::SERVER_OUT_OF_MEMORY: jbw_s->code = JBW_SERVER_OUT_OF_MEMORY;
    case status::CLIENT_OUT_OF_MEMORY: jbw_s->code = JBW_CLIENT_OUT_OF_MEMORY;
  }
}

constexpr AgentSimulationState EMPTY_AGENT_SIM_STATE = { 0 };
constexpr SimulatorInfo EMPTY_SIM_INFO = { 0 };
constexpr SimulationNewClientInfo EMPTY_NEW_CLIENT_INFO = { 0 };
constexpr SimulationClientInfo EMPTY_CLIENT_INFO = { 0 };
constexpr SimulationMap EMPTY_SIM_MAP = { 0 };
constexpr AgentIDList EMPTY_AGENT_ID_LIST = { 0 };

inline Direction to_Direction(direction dir) {
  switch (dir) {
  case direction::UP:    return DirectionUp;
  case direction::DOWN:  return DirectionDown;
  case direction::LEFT:  return DirectionLeft;
  case direction::RIGHT: return DirectionRight;
  case direction::COUNT: break;
  }
  fprintf(stderr, "to_Direction ERROR: Unrecognized direction.\n");
  exit(EXIT_FAILURE);
}


inline direction to_direction(Direction dir) {
  switch (dir) {
  case DirectionUp:    return direction::UP;
  case DirectionDown:  return direction::DOWN;
  case DirectionLeft:  return direction::LEFT;
  case DirectionRight: return direction::RIGHT;
  case DirectionCount: break;
  }
  fprintf(stderr, "to_direction ERROR: Unrecognized Direction.\n");
  exit(EXIT_FAILURE);
}


inline direction to_direction(TurnDirection dir) {
  switch (dir) {
  case TurnDirectionNoChange:    return direction::UP;
  case TurnDirectionReverse:  return direction::DOWN;
  case TurnDirectionLeft:  return direction::LEFT;
  case TurnDirectionRight: return direction::RIGHT;
  }
  fprintf(stderr, "to_direction ERROR: Unrecognized TurnDirection.\n");
  exit(EXIT_FAILURE);
}


inline MovementConflictPolicy to_MovementConflictPolicy(movement_conflict_policy policy) {
  switch (policy) {
  case movement_conflict_policy::NO_COLLISIONS:
    return MovementConflictPolicyNoCollisions;
  case movement_conflict_policy::FIRST_COME_FIRST_SERVED:
    return MovementConflictPolicyFirstComeFirstServe;
  case movement_conflict_policy::RANDOM:
    return MovementConflictPolicyRandom;
  }
  fprintf(stderr, "to_MovementConflictPolicy ERROR: Unrecognized movement_conflict_policy.\n");
  exit(EXIT_FAILURE);
}


inline movement_conflict_policy to_movement_conflict_policy(MovementConflictPolicy policy) {
  switch (policy) {
  case MovementConflictPolicyNoCollisions:
    return movement_conflict_policy::NO_COLLISIONS;
  case MovementConflictPolicyFirstComeFirstServe:
    return movement_conflict_policy::FIRST_COME_FIRST_SERVED;
  case MovementConflictPolicyRandom:
    return movement_conflict_policy::RANDOM;
  }
  fprintf(stderr, "to_movement_conflict_policy ERROR: Unrecognized MovementConflictPolicy.\n");
  exit(EXIT_FAILURE);
}


inline ActionPolicy to_ActionPolicy(action_policy policy) {
  switch (policy) {
  case action_policy::ALLOWED:
    return ActionPolicyAllowed;
  case action_policy::DISALLOWED:
    return ActionPolicyDisallowed;
  case action_policy::IGNORED:
    return ActionPolicyIgnored;
  }
  fprintf(stderr, "to_ActionPolicy ERROR: Unrecognized action_policy.\n");
  exit(EXIT_FAILURE);
}


inline action_policy to_action_policy(ActionPolicy policy) {
  switch (policy) {
  case ActionPolicyAllowed:
    return action_policy::ALLOWED;
  case ActionPolicyDisallowed:
    return action_policy::DISALLOWED;
  case ActionPolicyIgnored:
    return action_policy::IGNORED;
  }
  fprintf(stderr, "to_action_policy ERROR: Unrecognized ActionPolicy.\n");
  exit(EXIT_FAILURE);
}


inline Permissions to_Permissions(const permissions& src) {
  Permissions perms;
  perms.addAgent = src.add_agent;
  perms.removeAgent = src.remove_agent;
  perms.removeClient = src.remove_client;
  perms.setActive = src.set_active;
  perms.getMap = src.get_map;
  perms.getAgentIds = src.get_agent_ids;
  perms.getAgentStates = src.get_agent_states;
  return perms;
}


inline permissions to_permissions(const Permissions& src) {
  permissions perms;
  perms.add_agent = src.addAgent;
  perms.remove_agent = src.removeAgent;
  perms.remove_client = src.removeClient;
  perms.set_active = src.setActive;
  perms.get_map = src.getMap;
  perms.get_agent_ids = src.getAgentIds;
  perms.get_agent_states = src.getAgentStates;
  return perms;
}


inline void init(
  energy_function<intensity_function>& function,
  const IntensityFunction& src,
  JBW_Status* status
) {
  function.fn = get_intensity_fn((intensity_fns) src.id, src.args, src.numArgs);
  function.args = (float*) malloc(sizeof(float) * src.numArgs);
  if (function.args == nullptr) {
    status->code = JBW_OUT_OF_MEMORY;
    return;
  }
  memcpy(function.args, src.args, sizeof(float) * src.numArgs);
  function.arg_count = src.numArgs;
}


inline void init(
  IntensityFunction& function,
  const energy_function<intensity_function>& src,
  JBW_Status* status
) {
  function.id = (unsigned int) get_intensity_fn(src.fn);
  function.args = (float*) malloc(sizeof(float) * src.arg_count);
  if (function.args == nullptr) {
    status->code = JBW_OUT_OF_MEMORY;
    return;
  }
  memcpy(function.args, src.args, sizeof(float) * src.arg_count);
  function.numArgs = src.arg_count;
}

inline void free(IntensityFunction& function) {
  free(function.args);
}


inline void init(
  energy_function<interaction_function>& function,
  const InteractionFunction& src,
  JBW_Status* status
) {
  function.fn = get_interaction_fn((interaction_fns) src.id, src.args, src.numArgs);
  function.args = (float*) malloc(sizeof(float) * src.numArgs);
  if (function.args == nullptr) {
    status->code = JBW_OUT_OF_MEMORY;
    return;
  }
  memcpy(function.args, src.args, sizeof(float) * src.numArgs);
  function.arg_count = src.numArgs;
}


inline void init(
  InteractionFunction& function,
  const energy_function<interaction_function>& src,
  unsigned int item_id,
  JBW_Status* status
) {
  function.id = (unsigned int) get_interaction_fn(src.fn);
  function.args = (float*) malloc(sizeof(float) * src.arg_count);
  if (function.args == nullptr) {
    status->code = JBW_OUT_OF_MEMORY;
    return;
  }
  memcpy(function.args, src.args, sizeof(float) * src.arg_count);
  function.numArgs = src.arg_count;
  function.itemId = item_id;
}

inline void free(InteractionFunction& function) {
  free(function.args);
}


inline void init(
  item_properties& properties,
  const ItemProperties& src,
  unsigned int scent_dimension,
  unsigned int color_dimension,
  unsigned int item_type_count,
  JBW_Status* status
) {
  /* check that `itemId` for `src.energyFunctions.interactionFn` are unique */
  array<unsigned int> item_ids(src.energyFunctions.numInteractionFns);
  for (unsigned int i = 0; i < src.energyFunctions.numInteractionFns; i++)
    item_ids[i] = src.energyFunctions.interactionFns[i].itemId;
  item_ids.length = src.energyFunctions.numInteractionFns;
  if (item_ids.length > 1) {
    sort(item_ids);
    unique(item_ids);
    if (item_ids.length != src.energyFunctions.numInteractionFns) {
      status->code = JBW_INVALID_SIMULATOR_CONFIGURATION;
      return;
    }
  }

  energy_function<intensity_function> intensity_fn;
  init(intensity_fn, src.energyFunctions.intensityFn, status);
  if (status->code != JBW_OK) return;

  array_map<unsigned int, energy_function<interaction_function>> interaction_fns(
    src.energyFunctions.numInteractionFns);
  for (unsigned int i = 0; i < src.energyFunctions.numInteractionFns; i++) {
    interaction_fns.keys[i] = src.energyFunctions.interactionFns[i].itemId;
    init(interaction_fns.values[i], src.energyFunctions.interactionFns[i], status);
    if (status->code != JBW_OK) {
      free(intensity_fn);
      for (unsigned int j = 0; j < i; j++)
        free(interaction_fns.values[j]);
      return;
    }
  }
  interaction_fns.size = src.energyFunctions.numInteractionFns;

  bool success = init(
    properties, src.name, strlen(src.name), src.scent, src.color, src.requiredItemCounts,
    src.requiredItemCosts, src.blocksMovement, intensity_fn, interaction_fns, scent_dimension,
    color_dimension, item_type_count);
  if (!success) {
    status->code = JBW_OUT_OF_MEMORY;
    return;
  }

  for (auto entry : interaction_fns)
    free(entry.value);
  free(intensity_fn);
}


inline void init(
  ItemProperties& properties,
  const item_properties& src,
  unsigned int scent_dimension,
  unsigned int color_dimension,
  unsigned int item_type_count,
  JBW_Status* status
) {
  properties.name = (char*) malloc(sizeof(char) * (src.name.length + 1));
  if (properties.name == nullptr) {
    status->code = JBW_OUT_OF_MEMORY;
    return;
  }
  for (unsigned int i = 0; i < src.name.length; i++)
    properties.name[i] = src.name.data[i];
  properties.name[src.name.length] = '\0';

  properties.scent = (float*) malloc(sizeof(float) * scent_dimension);
  if (properties.scent == nullptr) {
    free(properties.name);
    status->code = JBW_OUT_OF_MEMORY;
    return;
  }
  for (unsigned int i = 0; i < scent_dimension; i++)
    properties.scent[i] = src.scent[i];

  properties.color = (float*) malloc(sizeof(float) * color_dimension);
  if (properties.color == nullptr) {
    free(properties.name);
    free(properties.scent);
    status->code = JBW_OUT_OF_MEMORY;
    return;
  }
  for (unsigned int i = 0; i < color_dimension; i++)
    properties.color[i] = src.color[i];

  properties.requiredItemCosts = (unsigned int*) malloc(sizeof(unsigned int) * item_type_count);
  if (properties.requiredItemCosts == nullptr) {
    free(properties.name);
    free(properties.scent);
    free(properties.color);
    status->code = JBW_OUT_OF_MEMORY;
    return;
  }
  for (unsigned int i = 0; i < item_type_count; i++)
    properties.requiredItemCosts[i] = src.required_item_costs[i];

  properties.requiredItemCounts = (unsigned int*) malloc(sizeof(unsigned int) * item_type_count);
  if (properties.requiredItemCounts == nullptr) {
    free(properties.name);
    free(properties.scent);
    free(properties.color);
    free(properties.requiredItemCosts);
    status->code = JBW_OUT_OF_MEMORY;
    return;
  }
  for (unsigned int i = 0; i < item_type_count; i++)
    properties.requiredItemCounts[i] = src.required_item_counts[i];

  properties.blocksMovement = src.blocks_movement;
  init(properties.energyFunctions.intensityFn, src.intensity_fn, status);
  if (status->code != JBW_OK) {
    free(properties.name);
    free(properties.scent);
    free(properties.color);
    free(properties.requiredItemCosts);
    free(properties.requiredItemCounts);
    return;
  }

  /* count the number of non-zero interaction functions */
  properties.energyFunctions.numInteractionFns = 0;
  for (unsigned int i = 0; i < item_type_count; i++)
    if (src.interaction_fns[i].fn != zero_interaction_fn)
      properties.energyFunctions.numInteractionFns++;

  /* initialize the interaction functions */
  properties.energyFunctions.interactionFns = (InteractionFunction*) malloc(
    sizeof(InteractionFunction) * properties.energyFunctions.numInteractionFns);
  if (properties.energyFunctions.interactionFns == NULL) {
    free(properties.name);
    free(properties.scent);
    free(properties.color);
    free(properties.requiredItemCosts);
    free(properties.requiredItemCounts);
    free(properties.energyFunctions.intensityFn);
    status->code = JBW_OUT_OF_MEMORY;
    return;
  }
  unsigned int index = 0;
  for (unsigned int i = 0; i < item_type_count; i++) {
    if (src.interaction_fns[i].fn == zero_interaction_fn) continue;
    init(properties.energyFunctions.interactionFns[index], src.interaction_fns[i], i, status);
    if (status->code != JBW_OK) {
      free(properties.name);
      free(properties.scent);
      free(properties.color);
      free(properties.requiredItemCosts);
      free(properties.requiredItemCounts);
      free(properties.energyFunctions.intensityFn);
      for (unsigned int j = 0; j < index; j++)
        free(properties.energyFunctions.interactionFns[j]);
      free(properties.energyFunctions.interactionFns);
      return;
    }
    index++;
  }
}


inline void free(ItemProperties& properties) {
  free(properties.name);
  free(properties.scent);
  free(properties.color);
  free(properties.requiredItemCounts);
  free(properties.requiredItemCosts);
  free(properties.energyFunctions.intensityFn);
  free(properties.energyFunctions.interactionFns);
}


inline void init(
  AgentSimulationState& state,
  const agent_state& src,
  const simulator_config& config,
  uint64_t agent_id,
  JBW_Status* status
) {
  state.position.x = src.current_position.x;
  state.position.y = src.current_position.y;
  state.direction = to_Direction(src.current_direction);
  state.id = agent_id;

  state.scent = (float*) malloc(sizeof(float) * config.scent_dimension);
  if (state.scent == nullptr) {
    status->code = JBW_OUT_OF_MEMORY;
    return;
  }

  unsigned int vision_size =
    (2 * config.vision_range + 1) * 
    (2 * config.vision_range + 1) *
    config.color_dimension;
  state.vision = (float*) malloc(sizeof(float) * vision_size);
  if (state.vision == nullptr) {
    free(state.scent);
    status->code = JBW_OUT_OF_MEMORY;
    return;
  }

  state.collectedItems = (unsigned int*) malloc(sizeof(unsigned int) * config.item_types.length);
  if (state.collectedItems == nullptr) {
    free(state.scent);
    free(state.vision);
    status->code = JBW_OUT_OF_MEMORY;
    return;
  }

  for (unsigned int i = 0; i < config.scent_dimension; i++)
    state.scent[i] = src.current_scent[i];
  for (unsigned int i = 0; i < config.item_types.length; i++)
    state.collectedItems[i] = src.collected_items[i];
  memcpy(state.vision, src.current_vision, sizeof(float) * vision_size);
}


inline void free(AgentSimulationState& state) {
  free(state.scent);
  free(state.vision);
  free(state.collectedItems);
}


inline void init(simulator_config& config, const SimulatorConfig& src, JBW_Status* status) {
  config.agent_color = (float*) malloc(sizeof(float) * src.colorDimSize);
  if (config.agent_color == nullptr) {
    status->code = JBW_OUT_OF_MEMORY;
    return;
  }

  for (unsigned int i = 0; i < (size_t) DirectionCount; i++)
    config.allowed_movement_directions[i] = to_action_policy(src.allowedMoveDirections[i]);
  for (unsigned int i = 0; i < (size_t) DirectionCount; i++)
    config.allowed_rotations[i] = to_action_policy(src.allowedRotations[i]);
  for (unsigned int i = 0; i < src.colorDimSize; i++)
    config.agent_color[i] = src.agentColor[i];
  config.no_op_allowed = src.noOpAllowed;

  if (!config.item_types.ensure_capacity(max(1u, src.numItemTypes))) {
    status->code = JBW_OUT_OF_MEMORY;
    return;
  }

  for (unsigned int i = 0; i < src.numItemTypes; i++) {
    init(
      config.item_types[i], src.itemTypes[i], src.scentDimSize, src.colorDimSize,
      src.numItemTypes, status);
    if (status->code != JBW_OK) {
      for (unsigned int j = 0; j < i; j++)
        free(config.item_types[j], src.numItemTypes);
      return;
    }
  }
  config.item_types.length = src.numItemTypes;
  config.max_steps_per_movement = src.maxStepsPerMove;
  config.scent_dimension = src.scentDimSize;
  config.color_dimension = src.colorDimSize;
  config.vision_range = src.visionRange;
  config.patch_size = src.patchSize;
  config.mcmc_iterations = src.mcmcIterations;
  config.collision_policy = to_movement_conflict_policy(src.movementConflictPolicy);
  config.decay_param = src.scentDecay;
  config.diffusion_param = src.scentDiffusion;
  config.deleted_item_lifetime = src.removedItemLifetime;
}


inline void init(
  SimulatorConfig& config,
  const simulator_config& src,
  unsigned int initial_seed,
  JBW_Status* status
) {
  config.randomSeed = initial_seed;
  config.agentColor = (float*) malloc(sizeof(float) * src.color_dimension);
  if (config.agentColor == nullptr) {
    status->code = JBW_OUT_OF_MEMORY;
    return;
  }

  for (unsigned int i = 0; i < (size_t) DirectionCount; i++)
    config.allowedMoveDirections[i] = to_ActionPolicy(src.allowed_movement_directions[i]);
  for (unsigned int i = 0; i < (size_t) DirectionCount; i++)
    config.allowedRotations[i] = to_ActionPolicy(src.allowed_rotations[i]);
  for (unsigned int i = 0; i < src.color_dimension; i++)
    config.agentColor[i] = src.agent_color[i];
  config.noOpAllowed = src.no_op_allowed;

  config.itemTypes = (ItemProperties*) malloc(sizeof(ItemProperties) * src.item_types.length);
  if (config.itemTypes == nullptr) {
    status->code = JBW_OUT_OF_MEMORY;
    return;
  }
  for (unsigned int i = 0; i < src.item_types.length; i++) {
    init(
      config.itemTypes[i], src.item_types[i], src.scent_dimension, src.color_dimension,
      src.item_types.length, status);
    if (status->code != JBW_OK) {
      for (unsigned int j = 0; j < i; j++)
        free(config.itemTypes[j]);
      return;
    }
  }
  config.numItemTypes = src.item_types.length;
  config.maxStepsPerMove = src.max_steps_per_movement;
  config.scentDimSize = src.scent_dimension;
  config.colorDimSize = src.color_dimension;
  config.visionRange = src.vision_range;
  config.patchSize = src.patch_size;
  config.mcmcIterations = src.mcmc_iterations;
  config.movementConflictPolicy = to_MovementConflictPolicy(src.collision_policy);
  config.scentDecay = src.decay_param;
  config.scentDiffusion = src.diffusion_param;
  config.removedItemLifetime = src.deleted_item_lifetime;
}


inline void init(
  SimulationMapPatch& patch,
  const patch_state& src,
  const simulator_config& config,
  JBW_Status* status
) {
  unsigned int n = config.patch_size;
  patch.items = (ItemInfo*) malloc(sizeof(ItemInfo) * src.item_count);
  if (patch.items == nullptr) {
    status->code = JBW_OUT_OF_MEMORY;
    return;
  }
  patch.agents = (AgentInfo*) malloc(sizeof(AgentInfo) * src.agent_count);
  if (patch.agents == nullptr) {
    free(patch.items);
    status->code = JBW_OUT_OF_MEMORY;
    return;
  }
<<<<<<< HEAD
  if (src.scent != nullptr) {
    patch.scent = (float*) malloc(sizeof(float) * n * n * config.scent_dimension);
    if (patch.scent == nullptr) {
      free(patch.items);
      free(patch.agents);
      status->code = JBW_OUT_OF_MEMORY_ERROR;
      status->message = "Insufficient memory while initializing a map patch.";
      return;
    }
=======
  patch.scent = (float*) malloc(sizeof(float) * n * n * config.scent_dimension);
  if (patch.scent == nullptr) {
    free(patch.items);
    free(patch.agents);
    status->code = JBW_OUT_OF_MEMORY;
    return;
>>>>>>> 3bd8db22
  }
  patch.vision = (float*) malloc(sizeof(float) * n * n * config.color_dimension);
  if (patch.vision == nullptr) {
    free(patch.items);
    free(patch.agents);
<<<<<<< HEAD
    if (src.scent != nullptr) free(patch.scent);
    status->code = JBW_OUT_OF_MEMORY_ERROR;
    status->message = "Insufficient memory while initializing a map patch.";
=======
    free(patch.scent);
    status->code = JBW_OUT_OF_MEMORY;
>>>>>>> 3bd8db22
    return;
  }
  for (unsigned int i = 0; i < src.item_count; i++) {
    patch.items[i].type = src.items[i].item_type;
    patch.items[i].position.x = src.items[i].location.x;
    patch.items[i].position.y = src.items[i].location.y;
  }
  for (unsigned int i = 0; i < src.agent_count; i++) {
    patch.agents[i].position.x = src.agent_positions[i].x;
    patch.agents[i].position.y = src.agent_positions[i].y;
    patch.agents[i].direction = to_Direction(src.agent_directions[i]);
  }
  patch.position.x = src.patch_position.x;
  patch.position.y = src.patch_position.y;
  patch.numItems = src.item_count;
  patch.numAgents = src.agent_count;
  patch.fixed = src.fixed;
  if (src.scent != nullptr) memcpy(patch.scent, src.scent, sizeof(float) * n * n * config.scent_dimension);
  memcpy(patch.vision, src.vision, sizeof(float) * n * n * config.color_dimension);
}


inline void free(SimulationMapPatch& patch) {
  free(patch.items);
  free(patch.agents);
  if (patch.scent != nullptr)
    free(patch.scent);
  free(patch.vision);
}


inline void init(
  SimulationMap& map,
  const array<array<patch_state>>& patches,
  const simulator_config& config,
  JBW_Status* status
) {
  unsigned int patch_count = 0;
  for (const array<patch_state>& row : patches)
    patch_count += row.length;
  unsigned int index = 0;
  map.patches = (SimulationMapPatch*) malloc(
    max((size_t) 1, sizeof(SimulationMapPatch) * patch_count));
  if (map.patches == nullptr) {
    status->code = JBW_OUT_OF_MEMORY;
    return;
  }
  for (const array<patch_state>& row : patches) {
    for (const patch_state& patch : row) {
      init(map.patches[index], patch, config, status);
      if (status->code != JBW_OK) {
        for (unsigned int i = 0; i < index; i++)
          free(map.patches[i]);
        free(map.patches);
        return;
      }
      index++;
    }
  }
  map.numPatches = patch_count;
}


/**
 * A struct containing additional state information for the simulator. This
 * information includes a pointer to the `async_server` object, if the
 * simulator is run as a server, a pointer to the Swift callback function,
 * the list of agent IDs owned by this simulator (as opposed to other clients),
 * and information for periodically saving the simulator to file.
 */
struct simulator_data {
  async_server server;
  OnStepCallback callback;
  const void* callback_data;
  array<uint64_t> agent_ids;

  simulator_data(
    OnStepCallback callback,
    const void* callback_data
  ) : callback(callback), callback_data(callback_data), agent_ids(16) { }

  static inline void free(simulator_data& data) {
    core::free(data.agent_ids);
    core::free(data.server);
  }
};


/**
 * Initializes `data` by copying the contents from `src`.
 *
 * \param   data      The `simulator_data` structure to initialize.
 * \param   src       The source `simulator_data` structure that will be
 *                    copied to initialize `data`.
 * \param   status    Status pointer used for propagating error information to the caller.
 */
inline bool init(simulator_data& data, const simulator_data& src) {
  if (!array_init(data.agent_ids, src.agent_ids.capacity)) {
    return false;
  }
  data.agent_ids.append(src.agent_ids.data, src.agent_ids.length);
  if (!init(data.server)) { /* async_server is not copyable */
    free(data.agent_ids);
    return false;
  }
  data.callback = src.callback;
  data.callback_data = src.callback_data;
  return true;
}


/**
 * A struct containing additional state information for the client. This
 * information includes responses from the server, pointers to callback
 * functions, and variables for synchronizing communication between the client
 * response listener thread and the calling thread.
 */
struct client_data {
  struct agent_state_array {
    uint64_t* ids;
    agent_state* states;
    size_t length;
  };

  /* storing the server responses */
  status server_response;
  union response_data {
    bool active;
    AgentSimulationState agent_state;
    array<array<patch_state>>* map;
    pair<uint64_t*, size_t> agent_ids;
    agent_state_array agent_states;
  } response_data;

  /* for synchronization */
  bool waiting_for_server;
  std::mutex lock;
  std::condition_variable cv;

  OnStepCallback step_callback;
  LostConnectionCallback lost_connection_callback;
  const void* callback_data;

  static inline void free(client_data& data) {
    data.lock.~mutex();
    data.cv.~condition_variable();
  }
};


inline bool init(client_data& data) {
  data.step_callback = nullptr;
  data.lost_connection_callback = nullptr;
  new (&data.lock) std::mutex();
  new (&data.cv) std::condition_variable();
  return true;
}


/**
 * The callback function invoked by the simulator when time is advanced. This
 * function is only called if the simulator is run locally or as a server. In
 * server mode, the simulator first sends a step response message to all connected
 * clients. Then, it constructs a list of agent states and invokes the
 * callback in `data.callback`.
 *
 * \param   sim     The simulator invoking this function.
 * \param   agents  The underlying array of all agents in `sim`.
 * \param   time    The new simulation time of `sim`.
 */
void on_step(
  simulator<simulator_data>* sim,
  const hash_map<uint64_t, agent_state*>& agents,
  uint64_t time
) {
  // TODO [STATUS]: Find a way to propagate this status code to Swift.
  auto status = JBW_Status { JBW_OK };
  simulator_data& data = sim->get_data();
  if (data.server.status != server_status::STOPPING) {
    /* this simulator is a server, so send a step response to every client */
    if (!send_step_response(data.server, agents, sim->get_config())) {
      fprintf(stderr, "on_step ERROR: send_step_response failed.\n");
      return;
    }
  }

  AgentSimulationState* agent_states = (AgentSimulationState*) malloc(
    sizeof(AgentSimulationState) * data.agent_ids.length);
  if (agent_states == nullptr) {
    fprintf(stderr, "on_step ERROR: Insufficient memory for agent_states.\n");
    return;
  }
  const simulator_config& config = sim->get_config();
  for (size_t i = 0; i < data.agent_ids.length; i++) {
    init(agent_states[i], *agents.get(data.agent_ids[i]), config, data.agent_ids[i], &status);
    if (status.code != JBW_OK) {
      for (size_t j = 0; j < i; j++)
        free(agent_states[j]);
      free(agent_states);
      return;
    }
  }

  /* invoke callback */
  data.callback(data.callback_data, agent_states, data.agent_ids.length);

  for (size_t i = 0; i < data.agent_ids.length; i++)
    free(agent_states[i]);
  free(agent_states);
}


/**
 * Client callback functions.
 */

inline char* concat(const char* first, const char* second) {
  size_t first_length = strlen(first);
  size_t second_length = strlen(second);
  char* buf = (char*) malloc(sizeof(char) * (first_length + second_length + 1));
  if (buf == nullptr) {
    fprintf(stderr, "concat ERROR: Out of memory.\n");
    return nullptr;
  }
  for (unsigned int i = 0; i < first_length; i++)
    buf[i] = first[i];
  for (unsigned int j = 0; j < second_length; j++)
    buf[first_length + j] = second[j];
  buf[first_length + second_length] = '\0';
  return buf;
}

/**
 * The callback invoked when the client receives an add_agent response from the
 * server. This function copies the agent state into an AgentSimulationState
 * object, stores it in `c.data.response_data.agent_state`, and wakes up the
 * parent thread (which should be waiting in the `simulatorAddAgent` function)
 * so that it can return the response.
 *
 * \param   c         The client that received the response.
 * \param   agent_id  The ID of the new agent. This is equal to `UINT64_MAX` if
 *                    the server returned an error.
 * \param   response  The response from the server, containing information
 *                    about any errors.
 * \param   new_agent The state of the new agent.
 */
void on_add_agent(
  client<client_data>& c,
  uint64_t agent_id,
  status response,
  const agent_state& new_agent
) {
  // TODO [STATUS]: Find a way to propagate this status code to Swift.
  auto status = JBW_Status { JBW_OK };
  AgentSimulationState new_agent_state;
  init(new_agent_state, new_agent, c.config, agent_id, &status);
  if (response != status::OK || status.code != JBW_OK)
    new_agent_state = EMPTY_AGENT_SIM_STATE;
  std::unique_lock<std::mutex> lck(c.data.lock);
  c.data.waiting_for_server = false;
  c.data.response_data.agent_state = new_agent_state;
  c.data.server_response = response;
  c.data.cv.notify_one();
}


/**
 * The callback invoked when the client receives a remove_agent response from
 * the server. This function wakes up the parent thread (which should be
 * waiting in the `simulatorRemoveAgent` function) so that it can return the
 * response back to Python.
 *
 * \param   c         The client that received the response.
 * \param   agent_id  The ID of the removed agent.
 * \param   response  The response from the server, containing information
 *                    about any errors.
 */
void on_remove_agent(client<client_data>& c, uint64_t agent_id, status response) {
  std::unique_lock<std::mutex> lck(c.data.lock);
  c.data.waiting_for_server = false;
  c.data.server_response = response;
  c.data.cv.notify_one();
}

/**
 * The callback invoked when the client receives a move response from the
 * server. This function copies the result into `c.data.server_response` and
 * wakes up the parent thread (which should be waiting in the
 * `simulatorMoveAgent` function) so that it can return the response.
 *
 * \param   c               The client that received the response.
 * \param   agent_id        The ID of the agent that requested to move.
 * \param   response        The response from the server, containing
 *                          information about any errors.
 */
void on_move(client<client_data>& c, uint64_t agent_id, status response) {
  std::unique_lock<std::mutex> lck(c.data.lock);
  c.data.waiting_for_server = false;
  c.data.server_response = response;
  c.data.cv.notify_one();
}


/**
 * The callback invoked when the client receives a turn response from the
 * server. This function copies the result into `c.data.server_response` and
 * wakes up the parent thread (which should be waiting in the
 * `simulatorTurnAgent` function) so that it can return the response.
 *
 * \param   c               The client that received the response.
 * \param   agent_id        The ID of the agent that requested to turn.
 * \param   response        The response from the server, containing
 *                          information about any errors.
 */
void on_turn(client<client_data>& c, uint64_t agent_id, status response) {
  std::unique_lock<std::mutex> lck(c.data.lock);
  c.data.waiting_for_server = false;
  c.data.server_response = response;
  c.data.cv.notify_one();
}


/**
 * The callback invoked when the client receives a do_nothing response from the
 * server. This function copies the result into `c.data.server_response` and
 * wakes up the parent thread (which should be waiting in the
 * `simulatorNoOpAgent` function) so that it can return the response.
 *
 * \param   c               The client that received the response.
 * \param   agent_id        The ID of the agent that requested to do nothing.
 * \param   response        The response from the server, containing
 *                          information about any errors.
 */
void on_do_nothing(client<client_data>& c, uint64_t agent_id, status response) {
  std::unique_lock<std::mutex> lck(c.data.lock);
  c.data.waiting_for_server = false;
  c.data.server_response = response;
  c.data.cv.notify_one();
}


/**
 * The callback invoked when the client receives a get_map response from the
 * server. This function moves the result into `c.data.response_data.map` and
 * wakes up the parent thread (which should be waiting in the `simulatorMap`
 * function) so that it can return the response back.
 *
 * \param   c        The client that received the response.
 * \param   response The response from the server, containing information about
 *                   any errors.
 * \param   map      A map from patch positions to `patch_state` structures
 *                   containing the state information in each patch.
 */
void on_get_map(client<client_data>& c, status response, array<array<patch_state>>* map) {
  std::unique_lock<std::mutex> lck(c.data.lock);
  c.data.waiting_for_server = false;
  c.data.response_data.map = map;
  c.data.server_response = response;
  c.data.cv.notify_one();
}


/**
 * The callback invoked when the client receives a get_agent_ids response from
 * the server. This function moves the result into
 * `c.data.response_data.agent_ids` and wakes up the parent thread (which
 * should be waiting in the `simulatorAgentIds` function) so that it can return
 * the response back.
 *
 * \param   c         The client that received the response.
 * \param   response  The response from the server, containing information
 *                    about any errors.
 * \param   agent_ids The array containing the agent IDs.
 * \param   count     The number of IDs in the array `agent_ids`.
 */
void on_get_agent_ids(
  client<client_data>& c, status response,
  uint64_t* agent_ids, size_t count)
{
  std::unique_lock<std::mutex> lck(c.data.lock);
  c.data.waiting_for_server = false;
  c.data.response_data.agent_ids = make_pair(agent_ids, count);
  c.data.server_response = response;
  c.data.cv.notify_one();
}


/**
 * The callback invoked when the client receives a get_agent_states response
 * from the server. This function moves the result into
 * `c.data.response_data.agent_states` and wakes up the parent thread (which
 * should be waiting in the `simulatorAgentStates` function) so that it can
 * return the response back.
 *
 * \param   c            The client that received the response.
 * \param   response     The response from the server, containing information
 *                       about any errors.
 * \param   agent_ids    The array containing the agent IDs.
 * \param   agent_states The array containing the agent states.
 * \param   count        The length of `agent_ids` and `agent_states`.
 */
void on_get_agent_states(client<client_data>& c,
  status response, uint64_t* agent_ids,
  agent_state* agent_states, size_t count)
{
  std::unique_lock<std::mutex> lck(c.data.lock);
  c.data.waiting_for_server = false;
  c.data.response_data.agent_states.ids = agent_ids;
  c.data.response_data.agent_states.states = agent_states;
  c.data.response_data.agent_states.length = count;
  c.data.server_response = response;
  c.data.cv.notify_one();
}


/**
 * The callback invoked when the client receives a set_active response from the
 * server. This function wakes up the parent thread (which should be waiting in
 * the `simulatorSetActive` function) so that it can return the response back.
 *
 * \param   c        The client that received the response.
 * \param   agent_id The ID of the agent whose active status was set.
 * \param   response The response from the server, containing information about
 *                   any errors.
 */
void on_set_active(client<client_data>& c, uint64_t agent_id, status response) {
  std::unique_lock<std::mutex> lck(c.data.lock);
  c.data.waiting_for_server = false;
  c.data.server_response = response;
  c.data.cv.notify_one();
}


/**
 * The callback invoked when the client receives an is_active response from the
 * server. This function moves the result into `c.data.response.action_result`
 * and wakes up the parent thread (which should be waiting in the
 * `simulatorIsActive` function) so that it can return the response back.
 *
 * \param   c        The client that received the response.
 * \param   agent_id The ID of the agent whose active status was requested.
 * \param   response The response from the server, containing information about
 *                   any errors.
 * \param   active   Whether or not the agent is active.
 */
void on_is_active(client<client_data>& c, uint64_t agent_id, status response, bool active) {
  std::unique_lock<std::mutex> lck(c.data.lock);
  c.data.waiting_for_server = false;
  c.data.response_data.active = active;
  c.data.server_response = response;
  c.data.cv.notify_one();
}


/**
 * The callback invoked when the client receives a step response from the
 * server. This function constructs a list of AgentSimulationState objects
 * governed by this client and invokes the function `c.data.step_callback`.
 *
 * \param   c            The client that received the response.
 * \param   response     The response from the server, containing information
 *                       about any errors.
 * \param   agent_ids    An array of agent IDs governed by the client.
 * \param   agent_states An array, parallel to `agent_ids`, containing the
 *                       state information of each agent at the beginning of
 *                       the new time step in the simulation.
 */
void on_step(
  client<client_data>& c,
  status response,
  const array<uint64_t>& agent_ids,
  const agent_state* agent_states
) {
  // TODO [STATUS]: Find a way to propagate this status code to Swift.
  auto status = JBW_Status { JBW_OK };
  JBW_SetJBWStatusFromStatus(&status, response);
  AgentSimulationState* agents = (AgentSimulationState*) malloc(
    sizeof(AgentSimulationState) * agent_ids.length);
  if (agents == nullptr) {
    status.code = JBW_OUT_OF_MEMORY;
    return;
  }
  for (size_t i = 0; i < agent_ids.length; i++) {
    init(agents[i], agent_states[i], c.config, agent_ids[i], &status);
    if (status.code != JBW_OK) {
      for (size_t j = 0; j < i; j++)
        free(agents[j]);
      free(agents);
      return;
    }
  }
  c.data.step_callback(c.data.callback_data, agents, agent_ids.length);
  for (size_t i = 0; i < agent_ids.length; i++)
    free(agents[i]);
  free(agents);
}


/**
 * The callback invoked when the client loses the connection to the server.
 * \param   c       The client whose connection to the server was lost.
 */
void on_lost_connection(client<client_data>& c) {
  c.client_running = false;
  c.data.cv.notify_one();
  c.data.lost_connection_callback(c.data.callback_data);
}


/**
 * This functions waits for a response from the server, and for one of the
 * above client callback functions to be invoked.
 * \param   c       The client expecting a response from the server.
 */
inline void wait_for_server(client<client_data>& c) {
  std::unique_lock<std::mutex> lck(c.data.lock);
  while (c.data.waiting_for_server && c.client_running)
    c.data.cv.wait(lck);
}


void* simulatorCreate(
  const SimulatorConfig* config,
  OnStepCallback onStepCallback,
  JBW_Status* status
) {
  simulator_config sim_config;
  init(sim_config, *config, status);
  if (status->code != JBW_OK) return nullptr;
  simulator_data data(onStepCallback, nullptr);
  simulator<simulator_data>* sim = (simulator<simulator_data>*) malloc(
    sizeof(simulator<simulator_data>));
  if (sim == nullptr) {
    status->code = JBW_OUT_OF_MEMORY;
    return nullptr;
  }
  auto result = init(*sim, sim_config, data, config->randomSeed);
  if (result != status::OK) {
    JBW_SetJBWStatusFromStatus(status, result);
    return nullptr;
  }
  return (void*) sim;
}


void simulatorSave(void* simulatorHandle, const char* filePath, JBW_Status* status) {
  FILE* file = open_file(filePath, "wb");
  if (file == nullptr) {
    status->code = JBW_IO_ERROR;
    return;
  }
  simulator<simulator_data>* sim = (simulator<simulator_data>*) simulatorHandle;
  const simulator_data& data = sim->get_data();
  fixed_width_stream<FILE*> out(file);
  bool result = write(*sim, out)
    && write(data.agent_ids.length, out)
    && write(data.agent_ids.data, out, data.agent_ids.length)
    && write(data.server.state, out);
  fclose(file);
  if (!result) {
    status->code = JBW_IO_ERROR;
  }
}


SimulatorInfo simulatorLoad(
  const char* filePath,
  OnStepCallback onStepCallback,
  JBW_Status* status
) {
  simulator<simulator_data>* sim = (simulator<simulator_data>*) malloc(
    sizeof(simulator<simulator_data>));
  if (sim == nullptr) {
    status->code = JBW_OUT_OF_MEMORY;
    return EMPTY_SIM_INFO;
  }

  simulator_data data(onStepCallback, nullptr);

  FILE* file = open_file(filePath, "rb");
  if (file == nullptr) {
    free(sim);
    status->code = JBW_IO_ERROR;
    return EMPTY_SIM_INFO;
  }

  size_t agent_id_count;
  fixed_width_stream<FILE*> in(file);
  if (!read(*sim, in, data)) {
    free(sim);
    fclose(file);
    status->code = JBW_IO_ERROR;
    return EMPTY_SIM_INFO;
  }
  simulator_data& sim_data = sim->get_data();
  if (!read(agent_id_count, in)
   || !sim_data.agent_ids.ensure_capacity(agent_id_count)
   || !read(sim_data.agent_ids.data, in, agent_id_count)
   || !read(sim_data.server.state, in))
  {
    free(*sim);
    free(sim);
    fclose(file);
    status->code = JBW_IO_ERROR;
    return EMPTY_SIM_INFO;
  }
  sim_data.agent_ids.length = agent_id_count;
  fclose(file);

  agent_state** agent_states = (agent_state**) malloc(sizeof(agent_state*) * agent_id_count);
  if (agent_states == nullptr) {
    free(*sim);
    free(sim);
    status->code = JBW_OUT_OF_MEMORY;
    return EMPTY_SIM_INFO;
  }

  sim->get_agent_states(agent_states, sim_data.agent_ids.data, (unsigned int) agent_id_count);

  const simulator_config& sim_config = sim->get_config();
  auto agents = (AgentSimulationState*) malloc(sizeof(AgentSimulationState) * agent_id_count);
  if (agents == nullptr) {
    free(*sim);
    free(sim);
    free(agent_states);
    status->code = JBW_OUT_OF_MEMORY;
    return EMPTY_SIM_INFO;
  }
  for (size_t i = 0; i < agent_id_count; i++) {
    init(agents[i], *agent_states[i], sim_config, sim_data.agent_ids[i], status);
    if (status->code != JBW_OK) {
      for (size_t j = 0; j < i; j++)
        free(agents[j]);
      free(*sim);
      free(sim);
      free(agent_states);
      free(agents);
      return EMPTY_SIM_INFO;
    }
  }
  free(agent_states);

  SimulatorInfo sim_info;
  sim_info.handle = (void*) sim;
  sim_info.time = sim->time;
  sim_info.agents = agents;
  sim_info.numAgents = (unsigned int) agent_id_count;
  init(sim_info.config, sim_config, sim->get_world().initial_seed, status);
  if (status->code != JBW_OK) {
    for (size_t j = 0; j < agent_id_count; j++)
      free(agents[j]);
    free(*sim);
    free(sim);
    free(agents);
    return EMPTY_SIM_INFO;
  }
  return sim_info;
}


void simulatorDelete(void* simulatorHandle) {
  simulator<simulator_data>* sim = (simulator<simulator_data>*) simulatorHandle;
  free(*sim);
  free(sim);
}

void simulatorSetStepCallbackData(void* simulatorHandle, const void* callbackData) {
  simulator<simulator_data>* sim = (simulator<simulator_data>*) simulatorHandle;
  simulator_data& sim_data = sim->get_data();
  sim_data.callback_data = callbackData;
}

AgentSimulationState simulatorAddAgent(
  void* simulatorHandle,
  void* clientHandle,
  JBW_Status* status
) {
  if (clientHandle == nullptr) {
    /* the simulation is local, so call add_agent directly */
    simulator<simulator_data>* sim_handle = (simulator<simulator_data>*) simulatorHandle;
    uint64_t new_agent_id; agent_state* new_agent;
    auto result = sim_handle->add_agent(new_agent_id, new_agent);
    if (result != status::OK) {
      JBW_SetJBWStatusFromStatus(status, result);
      return EMPTY_AGENT_SIM_STATE;
    }

    sim_handle->get_data().agent_ids.add(new_agent_id);

    AgentSimulationState new_agent_state;
    std::unique_lock<std::mutex> lock(new_agent->lock);
    init(new_agent_state, *new_agent, sim_handle->get_config(), new_agent_id, status);
    if (status->code != JBW_OK) return EMPTY_AGENT_SIM_STATE;
    return new_agent_state;
  } else {
    /* this is a client, so send an add_agent message to the server */
    client<client_data>* client_handle = (client<client_data>*) clientHandle;
    if (!client_handle->client_running) {
      status->code = JBW_LOST_CONNECTION;
      return EMPTY_AGENT_SIM_STATE;
    }

    client_handle->data.waiting_for_server = true;
    if (!send_add_agent(*client_handle)) {
      status->code = JBW_MPI_ERROR;
      return EMPTY_AGENT_SIM_STATE;
    }

    /* wait for response from server */
    wait_for_server(*client_handle);

    if (client_handle->data.server_response != status::OK) {
      JBW_SetJBWStatusFromStatus(status, client_handle->data.server_response);
      return EMPTY_AGENT_SIM_STATE;
    }

    return client_handle->data.response_data.agent_state;
  }
}


void simulatorRemoveAgent(
  void* simulatorHandle,
  void* clientHandle,
  uint64_t agentId,
  JBW_Status* status
) {
  if (clientHandle == nullptr) {
    /* the simulation is local, so call add_agent directly */
    simulator<simulator_data>* sim_handle = (simulator<simulator_data>*) simulatorHandle;

    auto result = sim_handle->remove_agent(agentId);
    if (result != status::OK) {
      JBW_SetJBWStatusFromStatus(status, result);
      return;
    }

    array<uint64_t>& agent_ids = sim_handle->get_data().agent_ids;
    unsigned int index = agent_ids.index_of(agentId);
    if (index != agent_ids.length)
      agent_ids.remove(index);
  } else {
    /* this is a client, so send an add_agent message to the server */
    client<client_data>* client_handle = (client<client_data>*) clientHandle;
    if (!client_handle->client_running) {
      status->code = JBW_LOST_CONNECTION;
      return;
    }

    client_handle->data.waiting_for_server = true;
    if (!send_remove_agent(*client_handle, agentId)) {
      status->code = JBW_MPI_ERROR;
      return;
    }

    /* wait for response from server */
    wait_for_server(*client_handle);

    if (client_handle->data.server_response != status::OK) {
      JBW_SetJBWStatusFromStatus(status, client_handle->data.server_response);
      return;
    }
  }
}


void simulatorMoveAgent(
  void* simulatorHandle,
  void* clientHandle,
  uint64_t agentId,
  Direction direction,
  unsigned int numSteps,
  JBW_Status* status
) {
  if (clientHandle == nullptr) {
    /* the simulation is local, so call move directly */
    simulator<simulator_data>* sim_handle = (simulator<simulator_data>*) simulatorHandle;
    auto result = sim_handle->move(agentId, to_direction(direction), numSteps);
    if (result != status::OK) {
      JBW_SetJBWStatusFromStatus(status, result);
      return;
    }
  } else {
    /* this is a client, so send a move message to the server */
    client<client_data>* client_handle = (client<client_data>*) clientHandle;
    if (!client_handle->client_running) {
      status->code = JBW_LOST_CONNECTION;
      return;
    }

    client_handle->data.waiting_for_server = true;
    if (!send_move(*client_handle, agentId, to_direction(direction), numSteps)) {
      status->code = JBW_MPI_ERROR;
      return;
    }

    /* wait for response from server */
    wait_for_server(*client_handle);

    if (client_handle->data.server_response != status::OK) {
      JBW_SetJBWStatusFromStatus(status, client_handle->data.server_response);
      return;
    }
  }
}


void simulatorTurnAgent(
  void* simulatorHandle,
  void* clientHandle,
  uint64_t agentId,
  TurnDirection direction,
  JBW_Status* status
) {
  if (clientHandle == nullptr) {
    /* the simulation is local, so call turn directly */
    simulator<simulator_data>* sim_handle = (simulator<simulator_data>*) simulatorHandle;
    auto result = sim_handle->turn(agentId, to_direction(direction));
    if (result != status::OK) {
      JBW_SetJBWStatusFromStatus(status, result);
      return;
    }
  } else {
    /* this is a client, so send a turn message to the server */
    client<client_data>* client_handle = (client<client_data>*) clientHandle;
    if (!client_handle->client_running) {
      status->code = JBW_LOST_CONNECTION;
      return;
    }

    client_handle->data.waiting_for_server = true;
    if (!send_turn(*client_handle, agentId, to_direction(direction))) {
      status->code = JBW_MPI_ERROR;
      return;
    }

    /* wait for response from server */
    wait_for_server(*client_handle);

    if (client_handle->data.server_response != status::OK) {
      JBW_SetJBWStatusFromStatus(status, client_handle->data.server_response);
      return;
    }
  }
}


void simulatorNoOpAgent(
  void* simulatorHandle,
  void* clientHandle,
  uint64_t agentId,
  JBW_Status* status
) {
  if (clientHandle == nullptr) {
    /* the simulation is local, so call do_nothing directly */
    simulator<simulator_data>* sim_handle = (simulator<simulator_data>*) simulatorHandle;
    auto result = sim_handle->do_nothing(agentId);
    if (result != status::OK) {
      JBW_SetJBWStatusFromStatus(status, result);
      return;
    }
  } else {
    /* this is a client, so send a do_nothing message to the server */
    client<client_data>* client_handle = (client<client_data>*) clientHandle;
    if (!client_handle->client_running) {
      status->code = JBW_LOST_CONNECTION;
      return;
    }

    client_handle->data.waiting_for_server = true;
    if (!send_do_nothing(*client_handle, agentId)) {
      status->code = JBW_MPI_ERROR;
      return;
    }

    /* wait for response from server */
    wait_for_server(*client_handle);

    if (client_handle->data.server_response != status::OK) {
      JBW_SetJBWStatusFromStatus(status, client_handle->data.server_response);
      return;
    }
  }
}


void simulatorSetActive(
  void* simulatorHandle,
  void* clientHandle,
  uint64_t agentId,
  bool active,
  JBW_Status* status
) {
  if (clientHandle == nullptr) {
    /* the simulation is local, so call set_active directly */
    simulator<simulator_data>* sim_handle = (simulator<simulator_data>*) simulatorHandle;
    auto result = sim_handle->set_agent_active(agentId, active);
    if (result != status::OK) {
      JBW_SetJBWStatusFromStatus(status, result);
      return;
    }
  } else {
    /* this is a client, so send a set_active message to the server */
    client<client_data>* client_handle = (client<client_data>*) clientHandle;
    if (!client_handle->client_running) {
      status->code = JBW_LOST_CONNECTION;
      return;
    }

    client_handle->data.waiting_for_server = true;
    if (!send_set_active(*client_handle, agentId, active)) {
      status->code = JBW_MPI_ERROR;
      return;
    }

    /* wait for response from server */
    wait_for_server(*client_handle);

    if (client_handle->data.server_response != status::OK) {
      JBW_SetJBWStatusFromStatus(status, client_handle->data.server_response);
      return;
    }
  }
}


bool simulatorIsActive(
  void* simulatorHandle,
  void* clientHandle,
  uint64_t agentId,
  JBW_Status* status
) {
  if (clientHandle == nullptr) {
    /* the simulation is local, so call is_active directly */
    bool active;
    simulator<simulator_data>* sim_handle = (simulator<simulator_data>*) simulatorHandle;
    auto result = sim_handle->is_agent_active(agentId, active);
    if (result != status::OK) {
      JBW_SetJBWStatusFromStatus(status, result);
      return false;
    }
    return active;
  } else {
    /* this is a client, so send a is_active message to the server */
    client<client_data>* client_handle = (client<client_data>*) clientHandle;
    if (!client_handle->client_running) {
      status->code = JBW_LOST_CONNECTION;
      return false;
    }

    client_handle->data.waiting_for_server = true;
    if (!send_is_active(*client_handle, agentId)) {
      status->code = JBW_MPI_ERROR;
      return false;
    }

    /* wait for response from server */
    wait_for_server(*client_handle);

    if (client_handle->data.server_response != status::OK) {
      JBW_SetJBWStatusFromStatus(status, client_handle->data.server_response);
      return false;
    }

    return client_handle->data.response_data.active;
  }
}


const SimulationMap simulatorMap(
  void* simulatorHandle,
  void* clientHandle,
  Position bottomLeftCorner,
  Position topRightCorner,
<<<<<<< HEAD
  bool getScentMap,
  JBW_Status* jbwStatus
=======
  JBW_Status* status
>>>>>>> 3bd8db22
) {
  position bottom_left = position(bottomLeftCorner.x, bottomLeftCorner.y);
  position top_right = position(topRightCorner.x, topRightCorner.y);
  if (clientHandle == nullptr) {
    /* the simulation is local, so call get_map directly */
    simulator<simulator_data>* sim_handle = (simulator<simulator_data>*) simulatorHandle;
    array<array<patch_state>> patches(16);
<<<<<<< HEAD
    status result;
    if (getScentMap) {
      result = sim_handle->get_map<true>(bottom_left, top_right, patches);
    } else {
      result = sim_handle->get_map<false>(bottom_left, top_right, patches);
    }
=======
    auto result = sim_handle->get_map(bottom_left, top_right, patches);
>>>>>>> 3bd8db22
    if (result != status::OK) {
      JBW_SetJBWStatusFromStatus(status, result);
      return EMPTY_SIM_MAP;
    }

    SimulationMap map;
    init(map, patches, sim_handle->get_config(), status);
    if (status->code != JBW_OK)
      map = EMPTY_SIM_MAP;
    for (array<patch_state>& row : patches) {
      for (auto& entry : row)
        free(entry);
      free(row);
    }
    return map;
  } else {
    /* this is a client, so send a get_map message to the server */
    client<client_data>* client_handle = (client<client_data>*) clientHandle;
    if (!client_handle->client_running) {
      status->code = JBW_LOST_CONNECTION;
      return EMPTY_SIM_MAP;
    }

<<<<<<< HEAD
    client_ptr->data.waiting_for_server = true;
    if (!send_get_map(*client_ptr, bottom_left, top_right, getScentMap)) {
      jbwStatus->code = JBW_COMMUNICATION_ERROR;
      jbwStatus->message = "Failed to send a \"get map\" request.";
=======
    client_handle->data.waiting_for_server = true;
    if (!send_get_map(*client_handle, bottom_left, top_right)) {
      status->code = JBW_MPI_ERROR;
>>>>>>> 3bd8db22
      return EMPTY_SIM_MAP;
    }

    /* wait for response from server */
    wait_for_server(*client_handle);
    SimulationMap map;
    if (client_handle->data.server_response != status::OK) {
      JBW_SetJBWStatusFromStatus(status, client_handle->data.server_response);
      return EMPTY_SIM_MAP;
    }
    init(map, *client_handle->data.response_data.map, client_handle->config, status);
    if (status->code != JBW_OK)
      map = EMPTY_SIM_MAP;
    for (array<patch_state>& row : *client_handle->data.response_data.map) {
      for (patch_state& entry : row)
        free(entry);
      free(row);
    }
    free(*client_handle->data.response_data.map);
    free(client_handle->data.response_data.map);
    return map;
  }
}


const AgentIDList simulatorAgentIds(
  void* simulatorHandle,
  void* clientHandle,
  JBW_Status* status
) {
  if (clientHandle == nullptr) {
    /* the simulation is local, so call get_agent_ids directly */
    simulator<simulator_data>* sim_handle = (simulator<simulator_data>*) simulatorHandle;
    array<uint64_t>& agent_ids = *((array<uint64_t>*) alloca(sizeof(array<uint64_t>)));
    if (!array_init(agent_ids, 16)) {
      status->code = JBW_OUT_OF_MEMORY;
      return EMPTY_AGENT_ID_LIST;
    }
    auto result = sim_handle->get_agent_ids(agent_ids);
    if (result != status::OK) {
      JBW_SetJBWStatusFromStatus(status, result);
      return EMPTY_AGENT_ID_LIST;
    }

    AgentIDList list;
    list.agentIds = agent_ids.data;
    list.numAgents = (unsigned int) agent_ids.length;
    return list;
  } else {
    /* this is a client, so send a get_agent_ids message to the server */
    client<client_data>* client_handle = (client<client_data>*) clientHandle;
    if (!client_handle->client_running) {
      status->code = JBW_LOST_CONNECTION;
      return EMPTY_AGENT_ID_LIST;
    }

    client_handle->data.waiting_for_server = true;
    if (!send_get_agent_ids(*client_handle)) {
      status->code = JBW_MPI_ERROR;
      return EMPTY_AGENT_ID_LIST;
    }

    /* wait for response from server */
    wait_for_server(*client_handle);
    AgentIDList list;
    if (client_handle->data.server_response != status::OK) {
      JBW_SetJBWStatusFromStatus(status, client_handle->data.server_response);
      return EMPTY_AGENT_ID_LIST;
    }
    list.agentIds = client_handle->data.response_data.agent_ids.key;
    list.numAgents = (unsigned int) client_handle->data.response_data.agent_ids.value;
    return list;
  }
}


const AgentSimulationState* simulatorAgentStates(
  void* simulatorHandle,
  void* clientHandle,
  uint64_t* agentIds,
  unsigned int numAgents,
  JBW_Status* status
) {
  if (clientHandle == nullptr) {
    /* the simulation is local, so call get_agent_ids directly */
    simulator<simulator_data>* sim_handle = (simulator<simulator_data>*) simulatorHandle;
    agent_state** agent_states = (agent_state**) malloc(
      max((size_t) 1, sizeof(agent_state*) * numAgents));
    if (agent_states == nullptr) {
      status->code = JBW_OUT_OF_MEMORY;
      return nullptr;
    }
    sim_handle->get_agent_states(agent_states, agentIds, numAgents);

    AgentSimulationState* agent_simulation_states = (AgentSimulationState*) malloc(
      max((size_t) 1, sizeof(AgentSimulationState) * numAgents));
    if (agent_simulation_states == nullptr) {
      status->code = JBW_OUT_OF_MEMORY;
      for (size_t i = 0; i < numAgents; i++)
        if (agent_states[i] != nullptr)
          agent_states[i]->lock.unlock();
      free(agent_states);
      return nullptr;
    }
    const simulator_config& config = sim_handle->get_config();
    for (size_t i = 0; i < numAgents; i++) {
      if (agent_states[i] == nullptr) {
        agent_simulation_states[i] = EMPTY_AGENT_SIM_STATE;
      } else {
        init(agent_simulation_states[i], *agent_states[i], config, agentIds[i], status);
        if (status->code != JBW_OK) {
          for (size_t j = 0; j < i; j++)
            free(agent_simulation_states[j]);
          for (size_t j = i; j < numAgents; j++)
            agent_states[j]->lock.unlock();
          free(agent_simulation_states);
          free(agent_states);
          return nullptr;
        }
        agent_states[i]->lock.unlock();
      }
    }
    return agent_simulation_states;
  } else {
    /* this is a client, so send a get_agent_states message to the server */
    client<client_data>* client_handle = (client<client_data>*) clientHandle;
    if (!client_handle->client_running) {
      status->code = JBW_LOST_CONNECTION;
      return nullptr;
    }

    client_handle->data.waiting_for_server = true;
    if (!send_get_agent_states(*client_handle, agentIds, numAgents)) {
      status->code = JBW_MPI_ERROR;
      return nullptr;
    }

    /* wait for response from server */
    wait_for_server(*client_handle);
    if (client_handle->data.server_response != status::OK) {
      JBW_SetJBWStatusFromStatus(status, client_handle->data.server_response);
      return nullptr;
    }

    AgentSimulationState* agent_simulation_states = (AgentSimulationState*) malloc(
      max((size_t) 1, sizeof(AgentSimulationState) * numAgents));
    if (agent_simulation_states == nullptr) {
      status->code = JBW_OUT_OF_MEMORY;
      for (size_t i = 0; i < client_handle->data.response_data.agent_states.length; i++)
        free(client_handle->data.response_data.agent_states.states[i]);
      free(client_handle->data.response_data.agent_states.ids);
      free(client_handle->data.response_data.agent_states.states);
      return nullptr;
    }
    const simulator_config& config = client_handle->config;
    size_t next_index = 0;
    for (size_t i = 0; i < numAgents; i++) {
      if (next_index == client_handle->data.response_data.agent_states.length
       || client_handle->data.response_data.agent_states.ids[next_index] != agentIds[i])
      {
        agent_simulation_states[i] = EMPTY_AGENT_SIM_STATE;
      } else {
        init(
          agent_simulation_states[i], client_handle->data.response_data.agent_states.states[i],
          config, agentIds[i], status);
        if (status->code != JBW_OK) {
          for (size_t j = i; j < numAgents; j++)
            free(client_handle->data.response_data.agent_states.states[j]);
          free(client_handle->data.response_data.agent_states.ids);
          free(client_handle->data.response_data.agent_states.states);
          free(agent_simulation_states);
          return nullptr;
        }
        free(client_handle->data.response_data.agent_states.states[i]);
        next_index++;
      }
    }
    free(client_handle->data.response_data.agent_states.ids);
    free(client_handle->data.response_data.agent_states.states);
    return agent_simulation_states;
  }
}


void* simulationServerStart(
  void* simulatorHandle,
  unsigned int port,
  unsigned int connectionQueueCapacity,
  unsigned int numWorkers,
  Permissions perms,
  JBW_Status* status
) {
  simulator<simulator_data>* sim_handle = (simulator<simulator_data>*) simulatorHandle;
  async_server& server = sim_handle->get_data().server;
  if (!init_server(
    server, *sim_handle, (uint16_t) port, connectionQueueCapacity,
    numWorkers, to_permissions(perms))
  ) {
    status->code = JBW_MPI_ERROR;
    return nullptr;
  }
  return (void*) &server;
}


void simulationServerStop(void* serverHandle) {
  async_server* server = (async_server*) serverHandle;
  stop_server(*server);
}


Permissions simulationGetPermissions(void* serverHandle, uint64_t clientId) {
  async_server* server = (async_server*) serverHandle;
  return to_Permissions(get_permissions(*server, clientId));
}


void simulationSetPermissions(void* serverHandle, uint64_t clientId, Permissions perms) {
  async_server* server = (async_server*) serverHandle;
  set_permissions(*server, clientId, to_permissions(perms));
}


SimulationNewClientInfo simulationClientConnect(
  const char* serverAddress,
  unsigned int serverPort,
  OnStepCallback onStepCallback,
  LostConnectionCallback lostConnectionCallback,
  JBW_Status* status
) {
  client<client_data>* new_client = (client<client_data>*) malloc(sizeof(client<client_data>));
  if (new_client == nullptr || !init(*new_client)) {
    if (new_client != nullptr)
      free(new_client);
    status->code = JBW_OUT_OF_MEMORY;
    return EMPTY_NEW_CLIENT_INFO;
  }

  uint64_t client_id;
  uint64_t simulator_time = connect_client(
    *new_client, serverAddress, (uint16_t) serverPort, client_id);
  if (simulator_time == UINT64_MAX) {
    free(*new_client);
    free(new_client);
    status->code = JBW_MPI_ERROR;
    return EMPTY_NEW_CLIENT_INFO;
  }

  new_client->data.step_callback = onStepCallback;
  new_client->data.lost_connection_callback = lostConnectionCallback;
  new_client->data.callback_data = nullptr;

  SimulationNewClientInfo client_info;
  client_info.handle = (void*) new_client;
  client_info.simulationTime = simulator_time;
  client_info.clientId = client_id;
  return client_info;
}


SimulationClientInfo simulationClientReconnect(
  const char* serverAddress,
  unsigned int serverPort,
  OnStepCallback onStepCallback,
  LostConnectionCallback lostConnectionCallback,
  uint64_t clientId,
  JBW_Status* status
) {
  client<client_data>* new_client = (client<client_data>*) malloc(sizeof(client<client_data>));
  if (new_client == nullptr || !init(*new_client)) {
    status->code = JBW_OUT_OF_MEMORY;
    if (new_client != nullptr)
      free(new_client);
    return EMPTY_CLIENT_INFO;
  }

  uint64_t* agent_ids; agent_state* agent_states;
  unsigned int agent_count;
  uint64_t simulator_time = reconnect_client(
    *new_client, clientId, serverAddress, (uint16_t) serverPort,
    agent_ids, agent_states, agent_count);
  if (simulator_time == UINT64_MAX) {
    free(*new_client);
    free(new_client);
    status->code = JBW_MPI_ERROR;
    return EMPTY_CLIENT_INFO;
  }

  auto agentStates = (AgentSimulationState*) malloc(sizeof(AgentSimulationState) * agent_count);
  if (agentStates == nullptr) {
    for (unsigned int i = 0; i < agent_count; i++)
      free(agent_states[i]);
    free(agent_states);
    free(agent_ids);
    stop_client(*new_client);
    free(*new_client);
    free(new_client);
    status->code = JBW_OUT_OF_MEMORY;
    return EMPTY_CLIENT_INFO;
  }
  for (size_t i = 0; i < agent_count; i++) {
    init(agentStates[i], agent_states[i], new_client->config, agent_ids[i], status);
    if (status->code != JBW_OK) {
      for (size_t j = 0; j < i; j++)
        free(agentStates[j]);
      for (unsigned int j = i; j < agent_count; j++)
        free(agent_states[j]);
      free(agentStates);
      free(agent_states);
      free(agent_ids);
      stop_client(*new_client);
      free(*new_client);
      free(new_client);
      return EMPTY_CLIENT_INFO;
    }
    free(agent_states[i]);
  }
  free(agent_states);

  new_client->data.step_callback = onStepCallback;
  new_client->data.lost_connection_callback = lostConnectionCallback;
  new_client->data.callback_data = nullptr;

  SimulationClientInfo client_info;
  client_info.handle = (void*) new_client;
  client_info.simulationTime = simulator_time;
  client_info.agentIds = agent_ids;
  client_info.agentStates = agentStates;
  client_info.numAgents = agent_count;
  return client_info;
}


void simulationClientStop(void* clientHandle) {
  client<client_data>* client_handle = (client<client_data>*) clientHandle;
  stop_client(*client_handle);
  free(*client_handle);
  free(client_handle);
}


void simulationClientRemove(void* clientHandle, JBW_Status* status) {
  client<client_data>* client_handle = (client<client_data>*) clientHandle;
  if (!remove_client(*client_handle)) {
    status->code = JBW_MPI_ERROR;
  }
  free(*client_handle);
  free(client_handle);
}


void simulatorDeleteSimulatorInfo(SimulatorInfo info) {
  for (unsigned int i = 0; i < info.numAgents; i++)
    free(info.agents[i]);
  free(info.agents);
}


void simulatorDeleteSimulationClientInfo(SimulationClientInfo clientInfo, unsigned int numAgents) {
  for (unsigned int i = 0; i < numAgents; i++)
    free(clientInfo.agentStates[i]);
  free(clientInfo.agentStates);
}


void simulatorDeleteAgentSimulationState(AgentSimulationState agentState) {
  free(agentState);
}


void simulatorDeleteSimulationMap(SimulationMap map) {
  for (unsigned int i = 0; i < map.numPatches; i++)
    free(map.patches[i]);
  free(map.patches);
}<|MERGE_RESOLUTION|>--- conflicted
+++ resolved
@@ -586,37 +586,21 @@
     status->code = JBW_OUT_OF_MEMORY;
     return;
   }
-<<<<<<< HEAD
   if (src.scent != nullptr) {
     patch.scent = (float*) malloc(sizeof(float) * n * n * config.scent_dimension);
     if (patch.scent == nullptr) {
       free(patch.items);
       free(patch.agents);
-      status->code = JBW_OUT_OF_MEMORY_ERROR;
-      status->message = "Insufficient memory while initializing a map patch.";
-      return;
-    }
-=======
-  patch.scent = (float*) malloc(sizeof(float) * n * n * config.scent_dimension);
-  if (patch.scent == nullptr) {
-    free(patch.items);
-    free(patch.agents);
-    status->code = JBW_OUT_OF_MEMORY;
-    return;
->>>>>>> 3bd8db22
+      status->code = JBW_OUT_OF_MEMORY;
+      return;
+    }
   }
   patch.vision = (float*) malloc(sizeof(float) * n * n * config.color_dimension);
   if (patch.vision == nullptr) {
     free(patch.items);
     free(patch.agents);
-<<<<<<< HEAD
     if (src.scent != nullptr) free(patch.scent);
-    status->code = JBW_OUT_OF_MEMORY_ERROR;
-    status->message = "Insufficient memory while initializing a map patch.";
-=======
-    free(patch.scent);
-    status->code = JBW_OUT_OF_MEMORY;
->>>>>>> 3bd8db22
+    status->code = JBW_OUT_OF_MEMORY;
     return;
   }
   for (unsigned int i = 0; i < src.item_count; i++) {
@@ -1591,12 +1575,8 @@
   void* clientHandle,
   Position bottomLeftCorner,
   Position topRightCorner,
-<<<<<<< HEAD
   bool getScentMap,
-  JBW_Status* jbwStatus
-=======
-  JBW_Status* status
->>>>>>> 3bd8db22
+  JBW_Status* status
 ) {
   position bottom_left = position(bottomLeftCorner.x, bottomLeftCorner.y);
   position top_right = position(topRightCorner.x, topRightCorner.y);
@@ -1604,16 +1584,9 @@
     /* the simulation is local, so call get_map directly */
     simulator<simulator_data>* sim_handle = (simulator<simulator_data>*) simulatorHandle;
     array<array<patch_state>> patches(16);
-<<<<<<< HEAD
-    status result;
-    if (getScentMap) {
-      result = sim_handle->get_map<true>(bottom_left, top_right, patches);
-    } else {
-      result = sim_handle->get_map<false>(bottom_left, top_right, patches);
-    }
-=======
-    auto result = sim_handle->get_map(bottom_left, top_right, patches);
->>>>>>> 3bd8db22
+    auto result = (getScentMap ?
+      sim_handle->get_map<true>(bottom_left, top_right, patches) :
+      sim_handle->get_map<false>(bottom_left, top_right, patches));
     if (result != status::OK) {
       JBW_SetJBWStatusFromStatus(status, result);
       return EMPTY_SIM_MAP;
@@ -1637,16 +1610,9 @@
       return EMPTY_SIM_MAP;
     }
 
-<<<<<<< HEAD
-    client_ptr->data.waiting_for_server = true;
-    if (!send_get_map(*client_ptr, bottom_left, top_right, getScentMap)) {
-      jbwStatus->code = JBW_COMMUNICATION_ERROR;
-      jbwStatus->message = "Failed to send a \"get map\" request.";
-=======
     client_handle->data.waiting_for_server = true;
-    if (!send_get_map(*client_handle, bottom_left, top_right)) {
+    if (!send_get_map(*client_handle, bottom_left, top_right, getScentMap)) {
       status->code = JBW_MPI_ERROR;
->>>>>>> 3bd8db22
       return EMPTY_SIM_MAP;
     }
 
