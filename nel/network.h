#ifndef NEL_NETWORK_H_
#define NEL_NETWORK_H_

/* BIG TODO: test this on Windows */

#include <core/array.h>
#include <core/map.h>
#include <stdio.h>
#include <thread>
#include <condition_variable>

#if defined(_WIN32) /* on Windows */
#include <winsock2.h>
#include <ws2tcpip.h>
typedef int socklen_t;

#elif __APPLE__ /* on Mac */
#include <sys/event.h>
#include <sys/socket.h>
#include <netdb.h>
#include <unistd.h>

#else /* on Linux */
#include <sys/epoll.h>
#include <sys/socket.h>
#include <netdb.h>
#include <unistd.h>
#endif


#define EVENT_QUEUE_CAPACITY 1024


namespace nel {

using namespace core;

struct socket_type {
#if defined(_WIN32)
	SOCKET handle;

	static constexpr SOCKET EMPTY_SOCKET = INVALID_SOCKET;

	socket_type() { }
	socket_type(const SOCKET& src) : handle(src) { }

	inline bool is_valid() const {
		return handle != INVALID_SOCKET;
	}
#else
	int handle;

	static constexpr int EMPTY_SOCKET = -1;

	socket_type() { }
	socket_type(int src) : handle(src) { }

	inline bool is_valid() const {
		return handle >= 0;
	}
#endif

	inline bool operator == (const socket_type& other) const {
		return handle == other.handle;
	}

	static inline bool is_empty(const socket_type& key) {
		return key.handle == EMPTY_SOCKET;
	}

	static inline void set_empty(socket_type& key) {
		key.handle = EMPTY_SOCKET;
	}

	static inline unsigned int hash(const socket_type& key) {
		return default_hash(key.handle);
	}

	static inline void move(const socket_type& src, socket_type& dst) {
		dst.handle = src.handle;
	}
};

inline void close(socket_type& socket) {
#if defined(_WIN32)
	closesocket(socket.handle);
#else
	::close(socket.handle);
#endif
}

void* alloc_socket_keys(size_t n, size_t element_size) {
	socket_type* keys = (socket_type*) malloc(sizeof(socket_type) * n);
	if (keys == NULL) return NULL;
	for (unsigned int i = 0; i < n; i++)
		socket_type::set_empty(keys[i]);
	return (void*) keys;
}

inline void listener_error(const char* message) {
#if defined(_WIN32)
	errno = (int) GetLastError();
#endif
	perror(message);
}

struct socket_listener {
#if defined(_WIN32) /* on Windows */
	HANDLE listener;
	WSABUF buffer_wrapper;
	char buffer[4];

	template<bool Oneshot>
	inline bool add_socket(socket_type& socket) {
		if (CreateIoCompletionPort((HANDLE)socket.handle, listener, (ULONG_PTR)socket.handle, 0) == NULL) {
			listener_error("socket_listener.add_socket ERROR: Failed to listen to socket");
			return false;
		}
		return true;
	}

	template<bool Oneshot>
<<<<<<< HEAD
	constexpr bool update_socket(socket_type& socket) const { return true; }
=======
	inline bool update_socket(socket_type& socket) {
		OVERLAPPED* overlapped = (OVERLAPPED*)calloc(1, sizeof(OVERLAPPED));
		DWORD bytes_received = 0;
		DWORD flags = MSG_PEEK;
		int result = WSARecv(socket.handle, &buffer_wrapper, 1, &bytes_received, &flags, overlapped, NULL);
		if (result == SOCKET_ERROR) {
			int error = WSAGetLastError();
			if (error != WSA_IO_PENDING) {
				errno = error;
				perror("socket_listener.update_socket ERROR: Unable to begin receiving data from client");
				shutdown(socket.handle, 2); return false;
			}
		}
		return true;
	}
>>>>>>> 363ec41478828b3f689155ba69ecbb20a29411a5

	constexpr bool remove_socket(socket_type& socket) const { return true; }

	template<typename AcceptedConnectionCallback>
	inline bool accept(socket_type& server_socket, AcceptedConnectionCallback callback)
	{
		/* listen for a new connection on the server socket */
		sockaddr_storage client_address;
		socklen_t address_size = sizeof(client_address);
		socket_type connection = ::accept(server_socket.handle, (sockaddr*) &client_address, &address_size);
		if (!connection.is_valid()) {
			int error = WSAGetLastError();
			if (error == WSAEINTR) {
				/* the server is shutting down */
				return true;
			} else {
				errno = error;
				perror("run_server ERROR: Error establishing connection with client");
				return false;
			}
		}

		if (!add_socket<true>(connection)) {
			shutdown(connection.handle, 2); return false;
		}

		OVERLAPPED* overlapped = (OVERLAPPED*) calloc(1, sizeof(OVERLAPPED));
		DWORD bytes_received = 0;
		DWORD flags = MSG_PEEK;
		int result = WSARecv(connection.handle, &buffer_wrapper, 1, &bytes_received, &flags, overlapped, NULL);
		if (result == SOCKET_ERROR) {
			int error = WSAGetLastError();
			if (error != WSA_IO_PENDING) {
				errno = error;
				perror("run_server ERROR: Unable to begin receiving data from client");
				shutdown(connection.handle, 2); return false;
			}
		}

		callback(connection);
		return true;
	}

	inline bool listen(socket_type& connection) {
		ULONG_PTR completion_key = NULL;
		DWORD bytes_transferred;
		OVERLAPPED* overlapped;
		bool result = GetQueuedCompletionStatus(listener,
			&bytes_transferred, &completion_key, &overlapped, INFINITE);
		core::free(overlapped);
		if (!result) {
			listener_error("run_worker ERROR: Error waiting for IO completion packet");
			return false;
		} if (completion_key == NULL) {
			return true;
		}
		connection = (SOCKET) completion_key;
		return true;
	}

	static inline void free(socket_listener& listener, unsigned int thread_count) {
		for (unsigned int i = 0; i < thread_count; i++)
			PostQueuedCompletionStatus(listener.listener, 0, (DWORD)NULL, NULL);
		CloseHandle(listener.listener);
	}

#elif defined(__APPLE__) /* on Mac */
	int listener;
<<<<<<< HEAD
	struct kevent events[EVENT_QUEUE_CAPACITY];
=======
	kevent events[EVENT_QUEUE_CAPACITY];
	array<socket_type> event_queue;
	std::condition_variable cv;
	std::mutex event_queue_lock;

<<<<<<< HEAD
	socket_listener() : event_queue(EVENT_QUEUE_CAPACITY) { }
=======
	listener() : event_queue(EVENT_QUEUE_CAPACITY) { }
>>>>>>> 363ec41478828b3f689155ba69ecbb20a29411a5
>>>>>>> 4bad450d

	template<bool Oneshot>
	inline bool add_socket(socket_type& socket,
		const char* error_message = "socket_listener.add_socket ERROR: Failed to listen to socket")
	{
		struct kevent new_event;
		EV_SET(&new_event, socket.handle, EVFILT_READ, EV_ADD | (Oneshot ? EV_ONESHOT : 0), 0, 0, NULL);
		if (kevent(listener, &new_event, 1, NULL, 0, NULL) == -1) {
			listener_error(error_message);
			return false;
		}
		return true;
	}

	template<bool Oneshot>
	inline bool update_socket(socket_type& socket) {
		return add_socket<Oneshot>(socket, "socket_listener.update_socket ERROR: Failed to modify listen event");
	}

	constexpr bool remove_socket(socket_type& socket) const {
		return true;
	}

	template<typename AcceptedConnectionCallback>
	inline bool accept(socket_type& server_socket, AcceptedConnectionCallback callback) {
		int event_count = kevent(listener, NULL, 0, events, EVENT_QUEUE_CAPACITY, NULL);
		if (event_count == -1) {
			listener_error("socket_listener.listen ERROR: Error listening for incoming network activity");
			return false;
		}

		for (int i = 0; i < event_count; i++) {
<<<<<<< HEAD
			socket_type socket = (int) events[i].ident;
			callback(socket);
=======
			socket_type socket = events[i].data.fd;

			if (!server_running) {
				return true;
			} else if (socket == server_socket) {
				/* there's a new connection on the server socket */
				sockaddr_storage client_address;
				socklen_t address_size = sizeof(client_address);
				socket_type connection = ::accept(server_socket.handle, (sockaddr*) &client_address, &address_size);
				if (!connection.is_valid()) {
					errno = connection.handle;
					perror("socket_listener.accept ERROR: Error establishing connection with client");
					return false;
				}

				if (!add_socket<true>(connection)) {
					shutdown(connection.handle, 2); continue;
				}
				callback(connection);
			} else {
				/* there is an event on a client connection */
				event_queue_lock.lock();
				event_queue.add(socket);
				event_queue_lock.unlock(); cv.notify_one();
			}
>>>>>>> 363ec41478828b3f689155ba69ecbb20a29411a5
		}
		return true;
	}

	inline bool listen(socket_type& connection) {
		std::unique_lock<std::mutex> lck(event_queue_lock);
		cv.wait(lck);
		connection = event_queue.pop();
		return true;
	}

	static inline void free(socket_listener& listener, unsigned int thread_count) {
		::close(listener.listener);
	}

#else /* on Linux */
	int listener;
	epoll_event events[EVENT_QUEUE_CAPACITY];
	array<socket_type> event_queue;
	std::condition_variable cv;
	std::mutex event_queue_lock;

	socket_listener() : event_queue(EVENT_QUEUE_CAPACITY) { }

	template<bool Oneshot>
	inline bool add_socket(socket_type& socket) {
		epoll_event new_event = {0};
		new_event.events = EPOLLIN | EPOLLERR | (Oneshot ? EPOLLONESHOT : 0);
		new_event.data.fd = socket.handle;
		if (epoll_ctl(listener, EPOLL_CTL_ADD, socket.handle, &new_event) == -1) {
			listener_error("socket_listener.add_socket ERROR: Failed to listen to socket");
			return false;
		}
		return true;
	}

	template<bool Oneshot>
	inline bool update_socket(socket_type& socket) {
		epoll_event new_event = {0};
		new_event.events = EPOLLIN | EPOLLERR | (Oneshot ? EPOLLONESHOT : 0);
		new_event.data.fd = socket.handle;
		if (epoll_ctl(listener, EPOLL_CTL_MOD, socket.handle, &new_event) == -1) {
			listener_error("socket_listener.update_socket ERROR: Failed to modify listen event");
			shutdown(socket.handle, 2); return false;
		}
		return true;
	}

	inline bool remove_socket(socket_type& socket) {
		if (epoll_ctl(listener, EPOLL_CTL_DEL, socket.handle, NULL) == -1) {
			listener_error("socket_listener.remove_socket ERROR: Failed to remove listen event");
			return false;
		}
		return true;
	}

	template<typename AcceptedConnectionCallback>
	inline bool accept(socket_type& server_socket, AcceptedConnectionCallback callback) {
		int event_count = epoll_wait(listener, events, EVENT_QUEUE_CAPACITY, -1);
		if (event_count == -1) {
			listener_error("socket_listener.accept ERROR: Error listening for incoming network activity");
			return false;
		}

		for (int i = 0; i < event_count; i++) {
			socket_type socket = events[i].data.fd;

			if (socket == server_socket) {
				/* there's a new connection on the server socket */
				sockaddr_storage client_address;
				socklen_t address_size = sizeof(client_address);
				socket_type connection = ::accept(server_socket.handle, (sockaddr*) &client_address, &address_size);
				if (!connection.is_valid()) {
					perror("socket_listener.accept ERROR: Error establishing connection with client");
					return false;
				}

				if (!add_socket<true>(connection)) {
					shutdown(connection.handle, 2); continue;
				}
				callback(connection);
			} else {
				/* there is an event on a client connection */
				event_queue_lock.lock();
				event_queue.add(socket);
				event_queue_lock.unlock(); cv.notify_one();
			}
		}
		return true;
	}

	inline bool listen(socket_type& connection) {
		std::unique_lock<std::mutex> lck(event_queue_lock);
		cv.wait(lck);
		connection = event_queue.pop();
		return true;
	}

	static inline void free(socket_listener& listener, unsigned int thread_count) {
		::close(listener.listener);
	}
#endif
};

inline bool init(socket_listener& listener) {
#if defined(_WIN32)
	listener.buffer_wrapper.buf = listener.buffer;
	listener.buffer_wrapper.len = 4;
	listener.listener = CreateIoCompletionPort(INVALID_HANDLE_VALUE, NULL, 0, 0);
	bool success = (listener.listener != NULL);
#elif defined(__APPLE__)
	listener.listener = kqueue();
	bool success = (listener.listener != -1);
#else
	listener.listener = epoll_create1(0);
	bool success = (listener.listener != -1);
#endif
	if (!success) {
		listener_error("init ERROR: Unable to initialize socket listener");
		return false;
	}
	return true;
}

/**
 * Reads `sizeof(T)` bytes from `in` and writes them to the memory referenced
 * by `value`. This function does not perform endianness transformations.
 * \param in a handle to a socket.
 * \tparam T satisfies [is_fundamental](http://en.cppreference.com/w/cpp/types/is_fundamental).
 */
template<typename T, typename std::enable_if<std::is_fundamental<T>::value>::type* = nullptr>
inline bool read(T& value, socket_type& in) {
	return (recv(in.handle, (char*) &value, sizeof(T), MSG_WAITALL) > 0);
}

/**
 * Reads `length` elements from `in` and writes them to the native array
 * `values`. This function does not perform endianness transformations.
 * \param in a handle to a socket.
 * \tparam T satisfies [is_fundamental](http://en.cppreference.com/w/cpp/types/is_fundamental).
 */
template<typename T, typename std::enable_if<std::is_fundamental<T>::value>::type* = nullptr>
inline bool read(T* values, socket_type& in, unsigned int length) {
	return (recv(in.handle, (char*) values, sizeof(T) * length, MSG_WAITALL) > 0);
}

/**
 * Writes `sizeof(T)` bytes to `out` from the memory referenced by `value`.
 * This function does not perform endianness transformations.
 * \param out a handle to a socket.
 * \tparam T satisfies [is_fundamental](http://en.cppreference.com/w/cpp/types/is_fundamental).
 */
template<typename T, typename std::enable_if<std::is_fundamental<T>::value>::type* = nullptr>
inline bool write(const T& value, socket_type& out) {
	return (send(out.handle, (const char*) &value, sizeof(T), 0) > 0);
}

/**
 * Writes `length` elements to `out` from the native array `values`. This
 * function does not perform endianness transformations.
 * \param out a handle to a socket.
 * \tparam T satisfies [is_fundamental](http://en.cppreference.com/w/cpp/types/is_fundamental).
 */
template<typename T, typename std::enable_if<std::is_fundamental<T>::value>::type* = nullptr>
inline bool write(const T* values, socket_type& out, unsigned int length) {
	return (send(out.handle, (const char*) values, sizeof(T) * length, 0) > 0);
}

inline void network_error(const char* message) {
#if defined(_WIN32)
	errno = WSAGetLastError();
#endif
	perror(message);
}

template<typename ProcessMessageCallback, typename... CallbackArgs>
void run_worker(socket_listener& listener, hash_set<socket_type>& connections,
		std::mutex& connection_set_lock, bool& server_running,
		ProcessMessageCallback process_message, CallbackArgs&&... callback_args)
{
	while (server_running) {
<<<<<<< HEAD
		std::unique_lock<std::mutex> lck(event_queue_lock);
		cv.wait(lck);
		if (!server_running) break;
		socket_type connection = event_queue.pop();
		lck.unlock();
=======
		socket_type connection;
		if (!listener.listen(connection))
			continue;
		if (!server_running) return;
>>>>>>> 363ec41478828b3f689155ba69ecbb20a29411a5

		uint8_t next;
		if (recv(connection.handle, (char*) &next, sizeof(next), MSG_PEEK) == 0) {
			/* the other end of the socket was closed by the client */
			listener.remove_socket(connection);
			connection_set_lock.lock();
			connections.remove(connection);
			connection_set_lock.unlock();
			shutdown(connection.handle, 2);
		} else {
			/* there is a data waiting to be read, so read it */
			process_message(connection, std::forward<CallbackArgs>(callback_args)...);

			/* continue listening on this socket */
			if (!listener.update_socket<true>(connection)) {
				connection_set_lock.lock();
				connections.remove(connection);
				connection_set_lock.unlock();
				shutdown(connection.handle, 2);
			}
		}
	}
}

template<bool Success>
inline void cleanup_server(
		bool& server_running, std::condition_variable& init_cv)
{
#if defined(_WIN32)
	WSACleanup();
#endif
	if (!Success) {
		server_running = false;
		init_cv.notify_all();
	}
}

template<bool Success>
inline void cleanup_server(bool& server_running,
		std::condition_variable& init_cv, socket_type& sock)
{
	shutdown(sock.handle, 2);
	cleanup_server<Success>(server_running, init_cv);
}

template<typename ProcessMessageCallback, typename... CallbackArgs>
bool run_server(socket_type& sock, uint16_t server_port,
		unsigned int connection_queue_capacity, unsigned int worker_count,
		bool& server_running, std::condition_variable& init_cv,
		ProcessMessageCallback process_message, CallbackArgs&&... callback_args)
{
#if defined(_WIN32)
	WSADATA wsa_state;
	if (WSAStartup(MAKEWORD(2,2), &wsa_state) != NO_ERROR) {
		fprintf(stderr, "run_server ERROR: Unable to initialize WinSock.\n");
		server_running = false; init_cv.notify_all(); return false;
	}
	sock = WSASocket(AF_INET6, SOCK_STREAM, 0, NULL, 0, WSA_FLAG_OVERLAPPED);
#else
	sock = socket(AF_INET6, SOCK_STREAM, 0);
#endif

	if (!sock.is_valid()) {
		network_error("run_server ERROR: Unable to open socket");
		cleanup_server<false>(server_running, init_cv); return false;
	}

	int yes = 1;
	if (setsockopt(sock.handle, SOL_SOCKET, SO_REUSEADDR, (const char*) &yes, sizeof(yes)) != 0) {
		network_error("run_server ERROR: Unable to set socket option");
		cleanup_server<false>(server_running, init_cv, sock); return false;
	}

	sockaddr_in6 server_addr;
	memset(&server_addr, 0, sizeof(server_addr));
	server_addr.sin6_family = AF_INET6;
	server_addr.sin6_port = htons(server_port);
	server_addr.sin6_addr = in6addr_any;
	if (bind(sock.handle, (sockaddr*) &server_addr, sizeof(server_addr)) != 0) {
		network_error("run_server ERROR: Unable to bind to socket");
		cleanup_server<false>(server_running, init_cv, sock); return false;
	}

	if (listen(sock.handle, connection_queue_capacity) != 0) {
		network_error("run_server ERROR: Unable to listen to socket");
		cleanup_server<false>(server_running, init_cv, sock); return false;
	}

	socket_listener listener;
	if (!init(listener)) {
		network_error("run_server ERROR: Failed to initialize socket listener");
		cleanup_server<false>(server_running, init_cv, sock); return false;
	}

	if (!listener.add_socket<false>(sock)) {
		core::free(listener, worker_count);
		cleanup_server<false>(server_running, init_cv, sock);
		return false;
	}

	/* make the thread pool */
	std::mutex connection_set_lock;
	hash_set<socket_type> connections(1024, alloc_socket_keys);
	std::thread* workers = new std::thread[worker_count];
	auto start_worker = [&]() {
		run_worker(listener, connections, connection_set_lock, server_running,
				process_message, std::forward<CallbackArgs>(callback_args)...);
	};
	for (unsigned int i = 0; i < worker_count; i++)
		workers[i] = std::thread(start_worker);

	/* notify that the server has successfully started */
	init_cv.notify_all();

	/* the main loop */
	while (server_running) {
<<<<<<< HEAD
		listener.listen([&](socket_type& socket) {
			if (socket == sock.handle) {
				/* there's a new connection on the server socket */
				socket_type connection = accept(sock.handle, (sockaddr*) &client_address, &address_size);
				if (!connection.is_valid()) {
					network_error("run_server ERROR: Error establishing connection with client");
					return;
				}

				if (!listener.add_socket<true>(connection)) {
					shutdown(connection.handle, 2); return;
				}
				connection_set_lock.lock();
				connections.add(connection, alloc_socket_keys);
				connection_set_lock.unlock();
			} else {
				/* there is an event on a client connection */
				event_queue_lock.lock();
				event_queue.add(socket);
				event_queue_lock.unlock(); cv.notify_one();
			}
		});
	}

	cv.notify_all();
=======
		listener.accept(sock, [&](socket_type& connection) {
			connection_set_lock.lock();
			connections.add(connection, alloc_socket_keys);
			connection_set_lock.unlock();
		});
	}

	core::free(listener, worker_count);
>>>>>>> 363ec41478828b3f689155ba69ecbb20a29411a5
	for (unsigned int i = 0; i < worker_count; i++)
		workers[i].join();
	for (socket_type& connection : connections)
		shutdown(connection.handle, 2);
	cleanup_server<true>(server_running, init_cv, sock);
	delete[] workers;
	return true;
}

template<typename ProcessConnectionCallback>
bool run_client(
		const char* server_address, const char* server_port,
		ProcessConnectionCallback process_connection)
{
	addrinfo hints;
	memset(&hints, 0, sizeof(hints));
	hints.ai_family = AF_UNSPEC;
	hints.ai_socktype = SOCK_STREAM;
	hints.ai_protocol = IPPROTO_TCP;

	addrinfo* addresses;
	int result = getaddrinfo(server_address, server_port, &hints, &addresses);
	if (result != 0 || addresses == NULL) {
#if defined(_WIN32)
		network_error("run_client ERROR: Unable to resolve address");
#else
		fprintf(stderr, "run_client ERROR: Unable to resolve address. %s\n", gai_strerror(result));
#endif
		return false;
	}

	socket_type sock;
	for (addrinfo* entry = addresses; entry != NULL; entry++) {
		sock = socket(entry->ai_family, entry->ai_socktype, entry->ai_protocol);
		if (!sock.is_valid()) {
			network_error("run_client ERROR: Unable to open socket");
			continue;
		}

		if (connect(sock.handle, entry->ai_addr, (socklen_t) entry->ai_addrlen) != 0) {
			network_error("run_client ERROR: Unable to connect");
			shutdown(sock.handle, 2); continue;
		}
		break;
	}
	freeaddrinfo(addresses);

	process_connection(sock);
	return true;
}

} /* namespace nel */

#endif /* NEL_NETWORK_H_ */<|MERGE_RESOLUTION|>--- conflicted
+++ resolved
@@ -120,9 +120,6 @@
 	}
 
 	template<bool Oneshot>
-<<<<<<< HEAD
-	constexpr bool update_socket(socket_type& socket) const { return true; }
-=======
 	inline bool update_socket(socket_type& socket) {
 		OVERLAPPED* overlapped = (OVERLAPPED*)calloc(1, sizeof(OVERLAPPED));
 		DWORD bytes_received = 0;
@@ -138,7 +135,6 @@
 		}
 		return true;
 	}
->>>>>>> 363ec41478828b3f689155ba69ecbb20a29411a5
 
 	constexpr bool remove_socket(socket_type& socket) const { return true; }
 
@@ -207,20 +203,12 @@
 
 #elif defined(__APPLE__) /* on Mac */
 	int listener;
-<<<<<<< HEAD
 	struct kevent events[EVENT_QUEUE_CAPACITY];
-=======
-	kevent events[EVENT_QUEUE_CAPACITY];
 	array<socket_type> event_queue;
 	std::condition_variable cv;
 	std::mutex event_queue_lock;
 
-<<<<<<< HEAD
 	socket_listener() : event_queue(EVENT_QUEUE_CAPACITY) { }
-=======
-	listener() : event_queue(EVENT_QUEUE_CAPACITY) { }
->>>>>>> 363ec41478828b3f689155ba69ecbb20a29411a5
->>>>>>> 4bad450d
 
 	template<bool Oneshot>
 	inline bool add_socket(socket_type& socket,
@@ -253,11 +241,7 @@
 		}
 
 		for (int i = 0; i < event_count; i++) {
-<<<<<<< HEAD
 			socket_type socket = (int) events[i].ident;
-			callback(socket);
-=======
-			socket_type socket = events[i].data.fd;
 
 			if (!server_running) {
 				return true;
@@ -282,7 +266,6 @@
 				event_queue.add(socket);
 				event_queue_lock.unlock(); cv.notify_one();
 			}
->>>>>>> 363ec41478828b3f689155ba69ecbb20a29411a5
 		}
 		return true;
 	}
@@ -464,18 +447,10 @@
 		ProcessMessageCallback process_message, CallbackArgs&&... callback_args)
 {
 	while (server_running) {
-<<<<<<< HEAD
-		std::unique_lock<std::mutex> lck(event_queue_lock);
-		cv.wait(lck);
-		if (!server_running) break;
-		socket_type connection = event_queue.pop();
-		lck.unlock();
-=======
 		socket_type connection;
 		if (!listener.listen(connection))
 			continue;
 		if (!server_running) return;
->>>>>>> 363ec41478828b3f689155ba69ecbb20a29411a5
 
 		uint8_t next;
 		if (recv(connection.handle, (char*) &next, sizeof(next), MSG_PEEK) == 0) {
@@ -592,33 +567,6 @@
 
 	/* the main loop */
 	while (server_running) {
-<<<<<<< HEAD
-		listener.listen([&](socket_type& socket) {
-			if (socket == sock.handle) {
-				/* there's a new connection on the server socket */
-				socket_type connection = accept(sock.handle, (sockaddr*) &client_address, &address_size);
-				if (!connection.is_valid()) {
-					network_error("run_server ERROR: Error establishing connection with client");
-					return;
-				}
-
-				if (!listener.add_socket<true>(connection)) {
-					shutdown(connection.handle, 2); return;
-				}
-				connection_set_lock.lock();
-				connections.add(connection, alloc_socket_keys);
-				connection_set_lock.unlock();
-			} else {
-				/* there is an event on a client connection */
-				event_queue_lock.lock();
-				event_queue.add(socket);
-				event_queue_lock.unlock(); cv.notify_one();
-			}
-		});
-	}
-
-	cv.notify_all();
-=======
 		listener.accept(sock, [&](socket_type& connection) {
 			connection_set_lock.lock();
 			connections.add(connection, alloc_socket_keys);
@@ -627,7 +575,6 @@
 	}
 
 	core::free(listener, worker_count);
->>>>>>> 363ec41478828b3f689155ba69ecbb20a29411a5
 	for (unsigned int i = 0; i < worker_count; i++)
 		workers[i].join();
 	for (socket_type& connection : connections)
