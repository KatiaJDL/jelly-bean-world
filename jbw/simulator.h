--- conflicted
+++ resolved
@@ -935,12 +935,7 @@
                     if (occlusion == 1.0f) continue;
                 }
 
-<<<<<<< HEAD
                 /* Check if this cell is occluded by any items. */
-                const float cell_angle = abs(cell_left_angle - cell_right_angle);
-=======
-                // Check if this cell is occluded by any items.
->>>>>>> 0a7907d1
                 for (item& item : visual_field_items) {
                     const position relative_location = item.location - current_position;
                     float item_distance = (float) relative_location.squared_length();
